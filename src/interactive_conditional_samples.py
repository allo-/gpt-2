--- conflicted
+++ resolved
@@ -20,12 +20,9 @@
     length=None,
     temperature=1,
     top_k=0,
-<<<<<<< HEAD
     run_name='run1',
-=======
     top_p=1,
     models_dir='models',
->>>>>>> ebdba20a
 ):
     """
     Interactively run the model
@@ -74,11 +71,7 @@
         )
 
         saver = tf.train.Saver()
-<<<<<<< HEAD
         ckpt = tf.train.latest_checkpoint(os.path.join('models', model_name, 'checkpoint/%s' % run_name))
-=======
-        ckpt = tf.train.latest_checkpoint(os.path.join(models_dir, model_name))
->>>>>>> ebdba20a
         saver.restore(sess, ckpt)
         total_parameters = 0
         for variable in tf.trainable_variables():
