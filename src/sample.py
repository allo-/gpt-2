--- conflicted
+++ resolved
@@ -60,18 +60,11 @@
 
     with tf.name_scope('sample_sequence'):
         def body(past, prev, output):
-<<<<<<< HEAD
-            next_outputs = step(hparams, prev[:, tf.newaxis], past=past)
-            logits = next_outputs['logits'][:, -1, :]  / tf.cast(temperature, tf.float32)
-            logits = top_k_logits(logits, k=top_k)
-            samples = tf.random.categorical(logits, num_samples=1, dtype=tf.int32)
-=======
             next_outputs = step(hparams, prev, past=past)
             logits = next_outputs['logits'][:, -1, :]  / tf.to_float(temperature)
             logits = top_k_logits(logits, k=top_k)
             logits = top_p_logits(logits, p=top_p)
             samples = tf.multinomial(logits, num_samples=1, output_dtype=tf.int32)
->>>>>>> ebdba20a
             return [
                 next_outputs['presents'] if past is None else tf.concat([past, next_outputs['presents']], axis=-2),
                 samples,
