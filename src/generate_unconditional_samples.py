#!/usr/bin/env python3

import fire
import json
import os
import numpy as np
import tensorflow as tf

import model, sample, encoder_sp as encoder

def sample_model(
    model_name='124M',
    seed=None,
    nsamples=0,
    batch_size=1,
    length=None,
    temperature=1,
    top_k=0,
<<<<<<< HEAD
    run_name='run1',
=======
    top_p=1,
    models_dir='models',
>>>>>>> ebdba20a
):
    """
    Run the sample_model
    :model_name=124M : String, which model to use
    :seed=None : Integer seed for random number generators, fix seed to
     reproduce results
    :nsamples=0 : Number of samples to return, if 0, continues to
     generate samples indefinately.
    :batch_size=1 : Number of batches (only affects speed/memory).
    :length=None : Number of tokens in generated text, if None (default), is
     determined by model hyperparameters
    :temperature=1 : Float value controlling randomness in boltzmann
     distribution. Lower temperature results in less random completions. As the
     temperature approaches zero, the model will become deterministic and
     repetitive. Higher temperature results in more random completions.
    :top_k=0 : Integer value controlling diversity. 1 means only 1 word is
     considered for each step (token), resulting in deterministic completions,
     while 40 means 40 words are considered at each step. 0 (default) is a
     special setting meaning no restrictions. 40 generally is a good value.
     :models_dir : path to parent folder containing model subfolders
     (i.e. contains the <model_name> folder)
    """
    models_dir = os.path.expanduser(os.path.expandvars(models_dir))
    enc = encoder.get_encoder(model_name, models_dir)
    hparams = model.default_hparams()
    with open(os.path.join(models_dir, model_name, 'hparams.json')) as f:
        hparams.override_from_dict(json.load(f))

    if length is None:
        length = hparams.n_ctx
    elif length > hparams.n_ctx:
        raise ValueError("Can't get samples longer than window size: %s" % hparams.n_ctx)

    with tf.Session(graph=tf.Graph()) as sess:
        np.random.seed(seed)
        tf.set_random_seed(seed)

        output = sample.sample_sequence(
            hparams=hparams, length=length,
            start_token=enc.encode('<|n|>')[0],
            batch_size=batch_size,
            temperature=temperature, top_k=top_k, top_p=top_p
        )[:, 1:]

        saver = tf.train.Saver()
<<<<<<< HEAD
        ckpt = tf.train.latest_checkpoint(os.path.join('models', model_name, 'checkpoint/%s' % run_name))
=======
        ckpt = tf.train.latest_checkpoint(os.path.join(models_dir, model_name))
>>>>>>> ebdba20a
        saver.restore(sess, ckpt)

        generated = 0
        while nsamples == 0 or generated < nsamples:
            out = sess.run(output)
            for i in range(batch_size):
                generated += batch_size
                text = enc.decode(out[i])
                print("=" * 40 + " SAMPLE " + str(generated) + " " + "=" * 40)
                print(text)

if __name__ == '__main__':
    fire.Fire(sample_model)
<|MERGE_RESOLUTION|>--- conflicted
+++ resolved
@@ -16,12 +16,9 @@
     length=None,
     temperature=1,
     top_k=0,
-<<<<<<< HEAD
     run_name='run1',
-=======
     top_p=1,
     models_dir='models',
->>>>>>> ebdba20a
 ):
     """
     Run the sample_model
@@ -67,11 +64,7 @@
         )[:, 1:]
 
         saver = tf.train.Saver()
-<<<<<<< HEAD
         ckpt = tf.train.latest_checkpoint(os.path.join('models', model_name, 'checkpoint/%s' % run_name))
-=======
-        ckpt = tf.train.latest_checkpoint(os.path.join(models_dir, model_name))
->>>>>>> ebdba20a
         saver.restore(sess, ckpt)
 
         generated = 0
