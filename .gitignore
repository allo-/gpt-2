--- conflicted
+++ resolved
@@ -1,9 +1,5 @@
 __pycache__
-<<<<<<< HEAD
+.mypy_cache/
 models/
 checkpoint
-samples
-=======
-.mypy_cache/
-models/
->>>>>>> ebdba20a
+samples